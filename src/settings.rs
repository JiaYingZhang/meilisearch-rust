--- conflicted
+++ resolved
@@ -38,28 +38,17 @@
 
 /// Allows configuring semantic searching
 #[derive(Serialize, Deserialize, Debug, Clone, Eq, PartialEq)]
-<<<<<<< HEAD
 #[serde(rename_all = "lowercase", tag = "source")]
 pub enum Embedder {
     /// Compute embeddings inside meilisearch with models from [HuggingFace](https://huggingface.co/).
-=======
-#[serde(rename_all = "camelCase", tag = "source")]
-pub enum Embedder {
-    /// Compute embeddings inside meilisearch with models from [HuggingFace](https://huggingface.co/).
-    ///
->>>>>>> b04d320b
+    ///
     /// You may be able to significantly improve performance by [compiling a CUDA-compatible Meilisearch binary](https://www.meilisearch.com/docs/guides/ai/computing_hugging_face_embeddings_gpu).
     /// This is a resource-intensive operation and might affect indexing performance negatively.
     HuggingFace(HuggingFaceEmbedderSettings),
     /// Use OpenAI's API to generate embeddings
-<<<<<<< HEAD
-    /// Depending on hardware, this is a
-    OpenAI(OpenAIEmbedderSettings),
-=======
     ///
     /// Depending on your hardware, this network request may be faster
     OpenAi(OpenAIEmbedderSettings),
->>>>>>> b04d320b
     /// [Ollama](https://ollama.com/) is a framework for building and running language models locally.
     Ollama(OllamaEmbedderSettings),
     /// Supports arbitrary embedders which supply a [REST](https://en.wikipedia.org/wiki/REST) interface
@@ -246,13 +235,8 @@
     #[serde(skip_serializing_if = "Option::is_none")]
     pub document_template: Option<String>,
     /// The maximum size of a rendered document template.
-<<<<<<< HEAD
-    //
-    // Longer texts are truncated to fit the configured limit.
-=======
     ///
     /// Longer texts are truncated to fit the configured limit.
->>>>>>> b04d320b
     /// Default: `400`
     #[serde(skip_serializing_if = "Option::is_none")]
     pub document_template_max_bytes: Option<usize>,
@@ -300,10 +284,6 @@
     /// Mandatory, full URL to the embedding endpoint
     ///
     /// Must be parseable as a URL.
-<<<<<<< HEAD
-    /// If not specified, [Meilisearch](https://www.meilisearch.com/) (**not the sdk you are currently using**) will try to fetch the `MEILI_OLLAMA_URL` environment variable
-=======
->>>>>>> b04d320b
     /// Example: `"http://localhost:12345/api/v1/embed"`
     #[serde(skip_serializing_if = "Option::is_none")]
     pub url: Option<String>,
